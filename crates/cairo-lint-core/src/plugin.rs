--- conflicted
+++ resolved
@@ -10,12 +10,8 @@
 use crate::lints::ifs::*;
 use crate::lints::manual::*;
 use crate::lints::{
-<<<<<<< HEAD
-    bool_comparison, breaks, double_comparison, double_parens, duplicate_underscore_args, loops, single_match, manual_unwrap_or_default
-=======
     bool_comparison, breaks, double_comparison, double_parens, duplicate_underscore_args, erasing_op, loops,
-    single_match,
->>>>>>> b6f83968
+    single_match, manual_unwrap_or_default
 };
 
 pub fn cairo_lint_plugin_suite() -> PluginSuite {
@@ -58,11 +54,8 @@
         collapsible_if_else::COLLAPSIBLE_IF_ELSE => CairoLintKind::CollapsibleIfElse,
         duplicate_underscore_args::DUPLICATE_UNDERSCORE_ARGS => CairoLintKind::DuplicateUnderscoreArgs,
         loops::LOOP_MATCH_POP_FRONT => CairoLintKind::LoopMatchPopFront,
-<<<<<<< HEAD
         manual_unwrap_or_default::MANUAL_UNWRAP_OR_DEFAULT => CairoLintKind::ManualUnwrapOrDefault,
-=======
         erasing_op::ERASING_OPERATION => CairoLintKind::ErasingOperation,
->>>>>>> b6f83968
         manual_ok_or::MANUAL_OK_OR => CairoLintKind::ManualOkOr,
         _ => CairoLintKind::Unknown,
     }
